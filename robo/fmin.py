'''
Created on Jul 3, 2015

@author: Aaron Klein
'''
import logging
import george
import numpy as np


from robo.models.gaussian_process_mcmc import GaussianProcessMCMC
from robo.acquisition.information_gain_mc import InformationGainMC
from robo.acquisition.information_gain import InformationGain
from robo.acquisition.ei import EI
from robo.acquisition.lcb import LCB
from robo.acquisition.pi import PI
from robo.maximizers import cmaes, direct, grid_search, stochastic_local_search
from robo.priors.default_priors import DefaultPrior
from robo.solver.bayesian_optimization import BayesianOptimization
from robo.task.base_task import BaseTask

logger = logging.getLogger(__name__)


def fmin(objective_fkt,
        X_lower,
        X_upper,
        num_iterations=30,
        maximizer="direct",
        acquisition_fkt="EI"):

    assert X_upper.shape[0] == X_lower.shape[0]

    class Task(BaseTask):

        def __init__(self, X_lower, X_upper, objective_fkt):
            super(Task, self).__init__(X_lower, X_upper)
            self.objective_function = objective_fkt

    task = Task(X_lower, X_upper, objective_fkt)

    noise = 1.0
    cov_amp = 2

    initial_ls = np.ones([task.n_dims])
    exp_kernel = george.kernels.Matern52Kernel(initial_ls,
                                               ndim=task.n_dims)
    noise_kernel = george.kernels.WhiteKernel(noise, ndim=task.n_dims)
    kernel = cov_amp * (exp_kernel + noise_kernel)

    prior = DefaultPrior(len(kernel))

<<<<<<< HEAD
    n_hypers = len(kernel) * 3
=======
    n_hypers = 3 * len(kernel)
>>>>>>> dca42ca2
    if n_hypers % 2 == 1:
        n_hypers += 1
    model = GaussianProcessMCMC(kernel, prior=prior,
                                n_hypers=n_hypers,
<<<<<<< HEAD
                                chain_length=200,
                                burnin_steps=100)
=======
                                chain_length=100,
                                burnin_steps=50)
>>>>>>> dca42ca2

    if acquisition_fkt == "EI":
        a = EI(model, X_upper=task.X_upper, X_lower=task.X_lower)
    elif acquisition_fkt == "PI":
        a = PI(model, X_upper=task.X_upper, X_lower=task.X_lower)
    elif acquisition_fkt == "UCB":
        a = LCB(model, X_upper=task.X_upper, X_lower=task.X_lower)
    elif acquisition_fkt == "InformationGain":
        a = InformationGain(model, X_upper=task.X_upper, X_lower=task.X_lower)
    elif acquisition_fkt == "InformationGainMC":
        a = InformationGainMC(model, X_upper=task.X_upper, X_lower=task.X_lower,)
    else:
        logger.error("ERROR: %s is not a"
                    "valid acquisition function!" % (acquisition_fkt))
        return None

    if maximizer == "cmaes":
        max_fkt = cmaes.CMAES(a, task.X_lower, task.X_upper)
    elif maximizer == "direct":
        max_fkt = direct.Direct(a, task.X_lower, task.X_upper)
    elif maximizer == "stochastic_local_search":
        max_fkt = stochastic_local_search.StochasticLocalSearch(a,
                                                    task.X_lower,
                                                    task.X_upper)
    elif maximizer == "grid_search":
        max_fkt = grid_search.GridSearch(a, task.X_lower, task.X_upper)
    else:
        logger.error(
            "ERROR: %s is not a valid function"
            "to maximize the acquisition function!" %
            (acquisition_fkt))
        return None

    bo = BayesianOptimization(acquisition_func=a,
                              model=model,
                              maximize_func=max_fkt,
                              task=task)

    best_x, f_min = bo.run(num_iterations)
    return task.retransform(best_x), f_min<|MERGE_RESOLUTION|>--- conflicted
+++ resolved
@@ -50,22 +50,13 @@
 
     prior = DefaultPrior(len(kernel))
 
-<<<<<<< HEAD
-    n_hypers = len(kernel) * 3
-=======
     n_hypers = 3 * len(kernel)
->>>>>>> dca42ca2
     if n_hypers % 2 == 1:
         n_hypers += 1
     model = GaussianProcessMCMC(kernel, prior=prior,
                                 n_hypers=n_hypers,
-<<<<<<< HEAD
                                 chain_length=200,
                                 burnin_steps=100)
-=======
-                                chain_length=100,
-                                burnin_steps=50)
->>>>>>> dca42ca2
 
     if acquisition_fkt == "EI":
         a = EI(model, X_upper=task.X_upper, X_lower=task.X_lower)
