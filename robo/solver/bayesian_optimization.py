--- conflicted
+++ resolved
@@ -3,12 +3,7 @@
 import logging
 import numpy as np
 
-<<<<<<< HEAD
-from robo.models.gpy_model_mcmc import GPyModelMCMC
-#from robo.models.hmc_gp import HMCGP
-=======
 from robo.models.gpy_model import GPyModel
->>>>>>> 5d279a2a
 from robo.recommendation.optimize_posterior import optimize_posterior_mean_and_std
 from robo.solver.base_solver import BaseSolver
 
@@ -128,6 +123,7 @@
 
             time_optimization_overhead = time.time() - start_time
             self.time_optimization_overhead = np.append(self.time_optimization_overhead, np.array([time_optimization_overhead]))
+
             logging.info("Optimization overhead was %f seconds" % (self.time_optimization_overhead[-1]))
 
             logging.info("Evaluate candidate %s" % (str(new_x)))
@@ -187,43 +183,6 @@
             self.model_untrained = False
             self.acquisition_fkt.update(self.model)
 
-<<<<<<< HEAD
-            logging.info("Determine new incumbent")
-
-            if self.recommendation_strategy is None:
-                best_idx = np.argmin(Y)
-                self.incumbent = X[best_idx]
-                self.incumbent_value = Y[best_idx]
-            elif self.recommendation_strategy is optimize_posterior_mean_and_std:
-                best_idx = np.argmin(Y)
-                startpoint = X[best_idx]
-
-                # If we do MCMC sampling over the GP hyperparameter, we optimize each model individually and return the best found point
-                # TODO: Maybe we should optimize based on the average over the GPs' predictions instead of optimizing each GP individually. that would
-                # prevent that we suffer return the incumbent based on a GP that is to certain in its predictions
-                if isinstance(self.model, GPyModelMCMC):
-                    incs = np.zeros([len(self.model.models), self.task.n_dims])
-                    inc_vals = np.zeros([len(self.model.models)])
-                    for i, model in enumerate(self.model.models):
-                        incs[i], inc_vals[i] = self.recommendation_strategy(model, self.task.X_lower, self.task.X_upper, inc=startpoint)
-
-                        best = np.argmin(inc_vals)
-                        self.incumbent = incs[best]
-                        self.incumbent_value = inc_vals[best]
-                #elif isinstance(self.model, HMCGP):
-                    #TODO: Not clear how to compute gradients with HMCGP
-                #    self.incumbent, self.incumbent_value = self.recommendation_strategy(self.model, self.task.X_lower, self.task.X_upper, inc=startpoint, with_gradients=True)
-                else:
-                    #TODO: incumbent_value is the predicted value of the incumbent not its real value (if we optimize the posterior)
-                    self.incumbent, self.incumbent_value = self.recommendation_strategy(self.model, self.task.X_lower, self.task.X_upper, inc=startpoint, with_gradients=True)
-            else:
-                best_idx = np.argmin(Y)
-                startpoint = X[best_idx]
-                self.incumbent, self.incumbent_value = self.recommendation_strategy(self.model, self.task.X_lower, self.task.X_upper, inc=startpoint)
-            logging.info("New incumbent is %s", str(self.incumbent))
-
-=======
->>>>>>> 5d279a2a
             logging.info("Maximize acquisition function...")
             t = time.time()
             x = self.maximize_fkt.maximize()
