"""
this module contains different model classes that can be used by the Bayesian
Optimization

thios model interface is taken from  the `bitbucket wiki <http://https://bitbucket.org/aadfreiburg/robo/wiki/Home>`_

.. class:: Model
    

    .. method:: Train (X,Z,Y)
     
       :params Z:  are the instance features
    
    .. method:: marginalize features
    
    .. method:: conditionalize features
    
    .. method:: predict (X,Z)
     
       :returns mean, variance:
       
    .. method:: update(X,Z,Y)
    
    .. method:: downdate()
    
    .. method:: load() 
    
    .. method:: save()
    
    other wishes:
    
        * Training should support approximations
        * Training should support an interface for optimizing the hyperparameters of the model
        * interface to compute the information gain
        * interface to draw sample from the model
        * validate()

"""

import sys
import StringIO
import numpy as np
import GPy as GPy

class GPyModel(object):
    """
    GPyModel is just a wrapper around the GPy Lib
    """
    def __init__(self, kernel, noise_variance = None, optimize=True, *args, **kwargs):
        self.kernel = kernel
        self.noise_variance = noise_variance
        self.optimize = optimize
        
    def train(self, X, Y,  Z=None):
        self.X = X
        self.Y = Y
        if X.size == 0 or Y.size == 0:
            return
        self.Z = Z
        self.m = GPy.models.GPRegression(self.X, self.Y, self.kernel)
        #old gpy 
        if self.noise_variance is not None:
            try:
                self.m.constrain_fixed('.*noise', self.noise_variance)
            #gpy version >=0.6
            except:
                self.m['.*Gaussian_noise.variance'] = self.noise_variance
                self.m['.*Gaussian_noise.variance'].unconstrain()
                self.m['.*Gaussian_noise.variance'].fix()
        if self.optimize:
            self.m.optimize_restarts(num_restarts = 10, robust=True)

        index_min = np.argmin(self.Y)
        self.X_star = self.X[index_min]
        self.Y_star = self.Y[index_min]

    def update(self, X, Y, Z=None):
        X = np.append(self.X, X, axis=0)
        Y = np.append(self.Y, Y, axis=0)
        if self.Z != None:
            Z = np.append(self.Z, [Z], axis=0)
        self.train(X, Y, Z)
<<<<<<< HEAD
    
=======

>>>>>>> 492c4585
    def predict(self, X, Z=None, full_cov=False):
        #old gpy version 
        try:
            mean, var, _025pm, _975pm = self.m.predict(X, full_cov=full_cov)
            if not full_cov:
                return mean[:,0], var[:,0]
            else:
                return mean[:,0], var
        #gpy version >=0.6
        except (ValueError, AssertionError):
            mean, var = self.m.predict(X, full_cov=full_cov)
            if not full_cov:
                return mean[:,0], var[:,0]
            else:
                return mean[:,0], var
            
    def load(self, filename):
        pass
    
    def save(self, filename):
        pass
    
    def visualize(self):
        pass
    
    def getCurrentBest(self):
        return self.Y_star
        <|MERGE_RESOLUTION|>--- conflicted
+++ resolved
@@ -80,11 +80,7 @@
         if self.Z != None:
             Z = np.append(self.Z, [Z], axis=0)
         self.train(X, Y, Z)
-<<<<<<< HEAD
-    
-=======
 
->>>>>>> 492c4585
     def predict(self, X, Z=None, full_cov=False):
         #old gpy version 
         try:
